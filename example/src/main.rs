use failure;
use propane::db::{BackendConnection, Connection, ConnectionSpec};
use propane::model;
use propane::{find, query};
<<<<<<< HEAD
=======
use propane::ForeignKey;
>>>>>>> 800d4e08

use propane::prelude::*;

//temp for testing
use propane::query::{BoolExpr, Expr, Query};

pub type Result<T> = std::result::Result<T, failure::Error>;

#[model]
struct Blog {
    id: i64,
    name: String,
}

#[model]
struct Post {
    id: i64,
    title: String,
    body: String,
    published: bool,
    likes: i32,
    // TODO support foreign key
    //tags: ManyToMany<Tag>,
    blog: ForeignKey<Blog>,
}

#[model]
struct Tag {
    #[pk]
    tag: String,
}

fn query() -> Result<()> {
    let conn = establish_connection()?;
    let _specific_post = Post::get(&conn, 1);
    let published_posts = query!(Post, published == true).limit(5).load(&conn)?;
    let unliked_posts = query!(Post, published == true && likes < 5).load(&conn)?;
    let blog: &Blog = unliked_posts.first().unwrap().blog.load(&conn)?;
    //let tagged_posts = query!(Post, tags.contains("dinosaurs")).load(&conn);
<<<<<<< HEAD
    //let tagged_posts2 = query!(Post, tags.contains(tag == "dinosaurs")).load(&conn);
    let blog = find!(Blog, &conn, name == "Bears")?.unwrap();
    //let posts_in_blog = query!(Post, blog == { blog }).load(&conn)?;
    Ok(())
    /*
        let tagged_posts = Post::objects().where!(tags.contains("dinosaurs"));
        let tagged_posts2 = Post::objects().where!(tags.contains(tag = "dinosaurs"));
=======
    //let tagged_posts2 = query!(Post, tags.contains(tag = "dinosaurs")).load(&conn);
    let blog: Blog = find!(Blog, name == "Bears", &conn).unwrap();
    //let posts_in_blog = query!(Post, blog == {blog}).load(&conn);
    let posts_in_blog = query!(Post, blog.matches(name=="Bears")).load(&conn);
    Ok(())
    /*
        
        let blog = Blog::objects.find!(name = "Bears").expect();
>>>>>>> 800d4e08
        let posts_in_blog = Post::objects().where!(blog = {blog})]
    */
}

fn establish_connection() -> Result<Connection> {
    let spec = ConnectionSpec::load(&std::env::current_dir()?)?;
    let conn = propane::db::connect(&spec)?;
    Ok(conn)
}
fn main() {
    println!("Hello, world!");
}<|MERGE_RESOLUTION|>--- conflicted
+++ resolved
@@ -2,10 +2,7 @@
 use propane::db::{BackendConnection, Connection, ConnectionSpec};
 use propane::model;
 use propane::{find, query};
-<<<<<<< HEAD
-=======
 use propane::ForeignKey;
->>>>>>> 800d4e08
 
 use propane::prelude::*;
 
@@ -45,15 +42,6 @@
     let unliked_posts = query!(Post, published == true && likes < 5).load(&conn)?;
     let blog: &Blog = unliked_posts.first().unwrap().blog.load(&conn)?;
     //let tagged_posts = query!(Post, tags.contains("dinosaurs")).load(&conn);
-<<<<<<< HEAD
-    //let tagged_posts2 = query!(Post, tags.contains(tag == "dinosaurs")).load(&conn);
-    let blog = find!(Blog, &conn, name == "Bears")?.unwrap();
-    //let posts_in_blog = query!(Post, blog == { blog }).load(&conn)?;
-    Ok(())
-    /*
-        let tagged_posts = Post::objects().where!(tags.contains("dinosaurs"));
-        let tagged_posts2 = Post::objects().where!(tags.contains(tag = "dinosaurs"));
-=======
     //let tagged_posts2 = query!(Post, tags.contains(tag = "dinosaurs")).load(&conn);
     let blog: Blog = find!(Blog, name == "Bears", &conn).unwrap();
     //let posts_in_blog = query!(Post, blog == {blog}).load(&conn);
@@ -62,7 +50,6 @@
     /*
         
         let blog = Blog::objects.find!(name = "Bears").expect();
->>>>>>> 800d4e08
         let posts_in_blog = Post::objects().where!(blog = {blog})]
     */
 }
